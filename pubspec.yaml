name: flutter_libserialport
description: A simple wrapper around libserialport utilizing Flutter's
  build system to build and deploy the C-library for the target platform.
<<<<<<< HEAD
version: 0.3.1
=======
version: 0.4.0
>>>>>>> d9f326d9
homepage: https://github.com/jpnurmi/flutter_libserialport
repository: https://github.com/jpnurmi/flutter_libserialport
issue_tracker: https://github.com/jpnurmi/flutter_libserialport/issues

environment:
<<<<<<< HEAD
  sdk: '>=2.17.0 <3.0.0'
  flutter: '>=3.0.0'
=======
  sdk: ">=2.17.0 <4.0.0"
  flutter: ">=3.0.0"
>>>>>>> d9f326d9

dependencies:
  flutter:
    sdk: flutter
  libserialport: ^0.3.0

dev_dependencies:
  flutter_test:
    sdk: flutter

flutter:
  plugin:
    platforms:
      android:
        pluginClass: FlutterLibserialportPlugin
        package: org.sigrok.flutter_libserialport
      linux:
        pluginClass: FlutterLibserialportPlugin
      macos:
        pluginClass: FlutterLibserialportPlugin
      windows:
        pluginClass: FlutterLibserialportPlugin<|MERGE_RESOLUTION|>--- conflicted
+++ resolved
@@ -1,23 +1,14 @@
 name: flutter_libserialport
 description: A simple wrapper around libserialport utilizing Flutter's
   build system to build and deploy the C-library for the target platform.
-<<<<<<< HEAD
-version: 0.3.1
-=======
 version: 0.4.0
->>>>>>> d9f326d9
 homepage: https://github.com/jpnurmi/flutter_libserialport
 repository: https://github.com/jpnurmi/flutter_libserialport
 issue_tracker: https://github.com/jpnurmi/flutter_libserialport/issues
 
 environment:
-<<<<<<< HEAD
-  sdk: '>=2.17.0 <3.0.0'
-  flutter: '>=3.0.0'
-=======
   sdk: ">=2.17.0 <4.0.0"
   flutter: ">=3.0.0"
->>>>>>> d9f326d9
 
 dependencies:
   flutter:
