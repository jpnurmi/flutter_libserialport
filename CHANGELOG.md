--- conflicted
+++ resolved
@@ -1,11 +1,8 @@
-<<<<<<< HEAD
-=======
 ## 0.4.0
 
 * Upgrade libserialport sources to 0.1.1
 * Fix TERMIOX definition
 
->>>>>>> d9f326d9
 ## 0.3.0
 
 * Upgrade to Dart 2.17, Flutter 3.0, libserialport 0.3
